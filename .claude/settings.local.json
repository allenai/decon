{
  "permissions": {
    "allow": [
      "Bash(find:*)",
      "Bash(grep:*)",
      "Bash(rg:*)",
      "Bash(ls:*)",
      "Bash(cargo run:*)",
      "Bash(cargo check:*)",
      "Bash(cargo:*)",
      "Bash(timeout 90 cargo run --release -- contamination-detect --config examples/eval/toxic.yaml)",
      "Bash(timeout 60 cargo run --release -- contamination-detect --config examples/eval/toxic.yaml)",
      "Bash(make:*)",
      "Bash(/dev/null)",
      "Bash(rustc:*)",
      "Bash(./test_hyphen_normalize)",
      "Bash(rm:*)",
      "Bash(git restore:*)",
      "Bash(git add:*)",
      "Bash(cat:*)",
      "Bash(git mv:*)",
      "Bash(python:*)",
      "Bash(chmod:*)",
      "Bash(timeout 30s cargo run --release detect --config test_c100k.yaml)",
<<<<<<< HEAD
      "Bash(cp:*)"
=======
      "Bash(if [ -d \"fixtures/reference-dedupe\" ])",
      "Bash(then mv fixtures/reference-dedupe fixtures/reference-refined)",
      "Bash(else echo \"Directory doesn''t exist yet\")",
      "Bash(fi)",
      "Bash(timeout 180 cargo run --release refine-references --dry-run)",
      "Bash(timeout 300 cargo run --release refine-references --dry-run)"
>>>>>>> 3503314e
    ],
    "deny": []
  }
}<|MERGE_RESOLUTION|>--- conflicted
+++ resolved
@@ -22,16 +22,12 @@
       "Bash(python:*)",
       "Bash(chmod:*)",
       "Bash(timeout 30s cargo run --release detect --config test_c100k.yaml)",
-<<<<<<< HEAD
-      "Bash(cp:*)"
-=======
       "Bash(if [ -d \"fixtures/reference-dedupe\" ])",
       "Bash(then mv fixtures/reference-dedupe fixtures/reference-refined)",
       "Bash(else echo \"Directory doesn''t exist yet\")",
       "Bash(fi)",
       "Bash(timeout 180 cargo run --release refine-references --dry-run)",
       "Bash(timeout 300 cargo run --release refine-references --dry-run)"
->>>>>>> 3503314e
     ],
     "deny": []
   }
